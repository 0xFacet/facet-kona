--- conflicted
+++ resolved
@@ -39,13 +39,10 @@
     network_disabled: bool,
     /// The keypair.
     keypair: Option<Keypair>,
-<<<<<<< HEAD
     /// The unsafe block signer.
     unsafe_block_signer: Option<Address>,
-=======
     /// An RPC Configuration.
     rpc_config: Option<RpcConfig>,
->>>>>>> 15af4ebf
 }
 
 impl RollupNodeBuilder {
@@ -142,11 +139,8 @@
             keypair: self.keypair,
             discovery_address: self.discovery_address,
             gossip_address: self.gossip_address,
-<<<<<<< HEAD
             unsafe_block_signer: self.unsafe_block_signer.expect("unsafe block signer not set"),
-=======
             rpc_config: self.rpc_config,
->>>>>>> 15af4ebf
         }
     }
 }